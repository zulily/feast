--- conflicted
+++ resolved
@@ -68,13 +68,6 @@
 import org.joda.time.Duration;
 import org.slf4j.event.Level;
 
-<<<<<<< HEAD
-import java.io.IOException;
-import java.util.Arrays;
-import java.util.Random;
-
-=======
->>>>>>> 18cbad5a
 @Slf4j
 public class ImportJob {
   private static Random random = new Random(System.currentTimeMillis());
